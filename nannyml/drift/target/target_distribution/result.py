#  Author:   Niels Nuyttens  <niels@nannyml.com>
#
#  License: Apache Software License 2.0

"""The classes representing the results of a target distribution calculation."""
from typing import Dict

import pandas as pd
import plotly.graph_objects as go

from nannyml.base import AbstractCalculator, AbstractCalculatorResult
from nannyml.exceptions import InvalidArgumentsException
from nannyml.plots._step_plot import _step_plot


class TargetDistributionResult(AbstractCalculatorResult):
    """Contains target distribution data and utilities to plot it."""

<<<<<<< HEAD
    calculator_name: str = 'target_distribution'

    def __init__(self, target_distribution: pd.DataFrame, model_metadata: ModelMetadata):
=======
    def __init__(self, results_data: pd.DataFrame, calculator: AbstractCalculator):
>>>>>>> 5cd3d364
        """Creates a new instance of the TargetDistributionResults."""
        super().__init__(results_data)

        from .calculator import TargetDistributionCalculator

<<<<<<< HEAD
        Chunks are set on a time-based X-axis by using the period containing their observations.
        Chunks of different periods (``reference`` and ``analysis``) are represented using different colors and
        a vertical separation if the drift results contain multiple periods.
=======
        if not isinstance(calculator, TargetDistributionCalculator):
            raise RuntimeError(
                f"{calculator.__class__.__name__} is not an instance of type " f"DataReconstructionDriftCalculator"
            )
        self.calculator = calculator

    @property
    def calculator_name(self) -> str:
        return 'target_distribution'

    def plot(
        self, kind: str = 'distribution', distribution: str = 'metric', plot_reference: bool = False, *args, **kwargs
    ) -> go.Figure:
        """Renders plots for metrics returned by the target distribution calculator.

        You can render a step plot of the mean target distribution or the statistical tests per chunk.

        Select a plot using the ``kind`` parameter:

        - ``distribution``
                plots the drift metric per :class:`~nannyml.chunk.Chunk` for the model predictions ``y_pred``.
>>>>>>> 5cd3d364

        Parameters
        ----------
        kind: str, default='distribution'
            The kind of plot to show. Allowed values are ``distribution``.
        distribution: str, default='metric'
            The kind of distribution to plot. Allowed values are ``metric`` and ``statistical``.
        plot_reference: bool, default=False
            Indicates whether to include the reference period in the plot or not. Defaults to ``False``.

        Returns
        -------
        fig: :class:`plotly.graph_objs._figure.Figure`
            A :class:`~plotly.graph_objs._figure.Figure` object containing the requested drift plot.

            Can be saved to disk using the :meth:`~plotly.graph_objs._figure.Figure.write_image` method
            or shown rendered on screen using the :meth:`~plotly.graph_objs._figure.Figure.show` method.

        Examples
        --------
        >>> import nannyml as nml
        >>>
        >>> reference_df, analysis_df, target_df = nml.load_synthetic_binary_classification_dataset()
        >>>
        >>> calc = nml.TargetDistributionCalculator(
        >>>     y_true='work_home_actual',
        >>>     timestamp_column_name='timestamp'
        >>> )
        >>> calc.fit(reference_df)
        >>> results = calc.calculate(analysis_df.merge(target_df, on='identifier'))
        >>> print(results.data)  # check the numbers
                     key  start_index  end_index  ... thresholds  alert significant
        0       [0:4999]            0       4999  ...       0.05   True        True
        1    [5000:9999]         5000       9999  ...       0.05  False       False
        2  [10000:14999]        10000      14999  ...       0.05  False       False
        3  [15000:19999]        15000      19999  ...       0.05  False       False
        4  [20000:24999]        20000      24999  ...       0.05  False       False
        5  [25000:29999]        25000      29999  ...       0.05  False       False
        6  [30000:34999]        30000      34999  ...       0.05  False       False
        7  [35000:39999]        35000      39999  ...       0.05  False       False
        8  [40000:44999]        40000      44999  ...       0.05  False       False
        9  [45000:49999]        45000      49999  ...       0.05  False       False
        >>>
        >>> results.plot(distribution='metric', plot_reference=True).show()
        >>> results.plot(distribution='statistical', plot_reference=True).show()
        """
        if kind == 'distribution':
            return _plot_distribution(self.data, self.calculator, distribution, plot_reference)
        else:
            raise InvalidArgumentsException(f"unknown plot kind '{kind}'. " f"Please provide one of: ['distribution'].")

<<<<<<< HEAD
    @property
    def plots(self) -> Dict[str, go.Figure]:
        return {
            f'{self.metadata.target_column_name}_distribution_metric': self._plot_distribution('metric'),
            f'{self.metadata.target_column_name}_distribution_statistical': self._plot_distribution('statistical'),
        }

    def _plot_distribution(self, distribution: str) -> go.Figure:
        plot_period_separator = len(self.data.value_counts()) > 1

        if distribution == 'metric':
            fig = _step_plot(
                table=self.data,
                metric_column_name='metric_target_drift',
                chunk_column_name=CHUNK_KEY_COLUMN_NAME,
                drift_column_name='alert',
                hover_labels=['Chunk', 'Rate', 'Target data'],
                title=f'Target distribution over time for {self.metadata.target_column_name}',
                y_axis_title='Rate of positive occurrences',
                v_line_separating_analysis_period=plot_period_separator,
                partial_target_column_name='targets_missing_rate',
                statistically_significant_column_name='significant',
            )
            return fig
        elif distribution == 'statistical':
            fig = _step_plot(
                table=self.data,
                metric_column_name='statistical_target_drift',
                chunk_column_name=CHUNK_KEY_COLUMN_NAME,
                drift_column_name='alert',
                hover_labels=['Chunk', 'Chi-square statistic', 'Target data'],
                title=f'Chi-square statistic over time for {self.metadata.target_column_name} ',
                y_axis_title='Chi-square statistic',
                v_line_separating_analysis_period=plot_period_separator,
                partial_target_column_name='targets_missing_rate',
                statistically_significant_column_name='significant',
            )
            return fig
=======
    # @property
    # def plots(self) -> Dict[str, go.Figure]:
    #     return {
    #         f'{self.metadata.target_column_name}_distribution_metric': self._plot_distribution('metric'),
    #         f'{self.metadata.target_column_name}_distribution_statistical': self._plot_distribution('statistical'),
    #     }


def _plot_distribution(data: pd.DataFrame, calculator, distribution: str, plot_reference: bool) -> go.Figure:
    plot_period_separator = plot_reference

    data['period'] = 'analysis'

    if plot_reference:
        reference_results = calculator.previous_reference_results
        reference_results['period'] = 'reference'
        data = pd.concat([reference_results, data.copy()], ignore_index=True)

    if distribution == 'metric':
        fig = _step_plot(
            table=data,
            metric_column_name='metric_target_drift',
            chunk_column_name='key',
            drift_column_name='alert',
            hover_labels=['Chunk', 'Rate', 'Target data'],
            title=f'Target distribution over time for {calculator.y_true}',
            y_axis_title='Rate of positive occurrences',
            v_line_separating_analysis_period=plot_period_separator,
            partial_target_column_name='targets_missing_rate',
            statistically_significant_column_name='significant',
        )
        return fig
    elif distribution == 'statistical':
        fig = _step_plot(
            table=data,
            metric_column_name='statistical_target_drift',
            chunk_column_name='key',
            drift_column_name='alert',
            hover_labels=['Chunk', 'Chi-square statistic', 'Target data'],
            title=f'Chi-square statistic over time for {calculator.y_true} ',
            y_axis_title='Chi-square statistic',
            v_line_separating_analysis_period=plot_period_separator,
            partial_target_column_name='targets_missing_rate',
            statistically_significant_column_name='significant',
        )
        return fig
>>>>>>> 5cd3d364
<|MERGE_RESOLUTION|>--- conflicted
+++ resolved
@@ -3,7 +3,6 @@
 #  License: Apache Software License 2.0
 
 """The classes representing the results of a target distribution calculation."""
-from typing import Dict
 
 import pandas as pd
 import plotly.graph_objects as go
@@ -16,23 +15,12 @@
 class TargetDistributionResult(AbstractCalculatorResult):
     """Contains target distribution data and utilities to plot it."""
 
-<<<<<<< HEAD
-    calculator_name: str = 'target_distribution'
-
-    def __init__(self, target_distribution: pd.DataFrame, model_metadata: ModelMetadata):
-=======
     def __init__(self, results_data: pd.DataFrame, calculator: AbstractCalculator):
->>>>>>> 5cd3d364
         """Creates a new instance of the TargetDistributionResults."""
         super().__init__(results_data)
 
         from .calculator import TargetDistributionCalculator
 
-<<<<<<< HEAD
-        Chunks are set on a time-based X-axis by using the period containing their observations.
-        Chunks of different periods (``reference`` and ``analysis``) are represented using different colors and
-        a vertical separation if the drift results contain multiple periods.
-=======
         if not isinstance(calculator, TargetDistributionCalculator):
             raise RuntimeError(
                 f"{calculator.__class__.__name__} is not an instance of type " f"DataReconstructionDriftCalculator"
@@ -54,7 +42,6 @@
 
         - ``distribution``
                 plots the drift metric per :class:`~nannyml.chunk.Chunk` for the model predictions ``y_pred``.
->>>>>>> 5cd3d364
 
         Parameters
         ----------
@@ -106,46 +93,6 @@
         else:
             raise InvalidArgumentsException(f"unknown plot kind '{kind}'. " f"Please provide one of: ['distribution'].")
 
-<<<<<<< HEAD
-    @property
-    def plots(self) -> Dict[str, go.Figure]:
-        return {
-            f'{self.metadata.target_column_name}_distribution_metric': self._plot_distribution('metric'),
-            f'{self.metadata.target_column_name}_distribution_statistical': self._plot_distribution('statistical'),
-        }
-
-    def _plot_distribution(self, distribution: str) -> go.Figure:
-        plot_period_separator = len(self.data.value_counts()) > 1
-
-        if distribution == 'metric':
-            fig = _step_plot(
-                table=self.data,
-                metric_column_name='metric_target_drift',
-                chunk_column_name=CHUNK_KEY_COLUMN_NAME,
-                drift_column_name='alert',
-                hover_labels=['Chunk', 'Rate', 'Target data'],
-                title=f'Target distribution over time for {self.metadata.target_column_name}',
-                y_axis_title='Rate of positive occurrences',
-                v_line_separating_analysis_period=plot_period_separator,
-                partial_target_column_name='targets_missing_rate',
-                statistically_significant_column_name='significant',
-            )
-            return fig
-        elif distribution == 'statistical':
-            fig = _step_plot(
-                table=self.data,
-                metric_column_name='statistical_target_drift',
-                chunk_column_name=CHUNK_KEY_COLUMN_NAME,
-                drift_column_name='alert',
-                hover_labels=['Chunk', 'Chi-square statistic', 'Target data'],
-                title=f'Chi-square statistic over time for {self.metadata.target_column_name} ',
-                y_axis_title='Chi-square statistic',
-                v_line_separating_analysis_period=plot_period_separator,
-                partial_target_column_name='targets_missing_rate',
-                statistically_significant_column_name='significant',
-            )
-            return fig
-=======
     # @property
     # def plots(self) -> Dict[str, go.Figure]:
     #     return {
@@ -191,5 +138,4 @@
             partial_target_column_name='targets_missing_rate',
             statistically_significant_column_name='significant',
         )
-        return fig
->>>>>>> 5cd3d364
+        return fig